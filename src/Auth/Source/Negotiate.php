--- conflicted
+++ resolved
@@ -66,17 +66,7 @@
         $this->spn = $cfg->getOptionalValue('spn', null);
         $configUtils = new Utils\Config();
         $this->keytab = $configUtils->getCertPath($cfg->getString('keytab'));
-<<<<<<< HEAD
-=======
-        $this->base = $cfg->getArrayizeString('base');
-        $this->attr = $cfg->getOptionalArrayizeString('attr', ['uid']);
         $this->subnet = $cfg->getOptionalArray('subnet', null);
-        $this->admin_user = $cfg->getOptionalString('adminUser', null);
-        $this->admin_pw = $cfg->getOptionalString('adminPassword', null);
-        $this->attributes = $cfg->getOptionalArray('attributes', null);
-        $this->binaryAttributes = $cfg->getOptionalArray('attributes.binary', []);
-        $this->spn = $cfg->getOptionalValue('spn', null);
->>>>>>> a92cac11
     }
 
 
